from pydantic import BaseModel, computed_field
import hashlib


class StackPack(BaseModel):
    title: str
    description: str
    from_registry: str
    sandbox_init_cmd: str
    sandbox_start_cmd: str
    prompt: str
    setup_time_seconds: int

    @computed_field
    def pack_hash(self) -> str:
        """Generate a unique hash for this pack based on init command and registry."""
        content = f"{self.sandbox_init_cmd}{self.from_registry}".encode()
        return hashlib.sha256(content).hexdigest()[:12]


_SETUP_COMMON_CMD = """
cd /app

if [ ! -d 'frontend' ]; then 
    cp -r /frontend .; 
fi

<<<<<<< HEAD
git config --global user.email 'bot@sparkstack.app'
git config --global user.name 'Spark Stack Bot'
=======
if [ -f /app/frontend/package.json ]; then
    cat /app/frontend/package.json
    ls -l /app/frontend
fi

git config --global user.email 'bot@prompt-stack.sshh.io'
git config --global user.name 'Prompt Stack Bot'
git config --global init.defaultBranch main
>>>>>>> 0f00aa04
if [ ! -d ".git" ]; then
    git init
    git config --global init.defaultBranch main
    git add -A
    git commit -m 'Initial commit'
fi

cat > .gitignore << 'EOF'
node_modules/
.config/
.env
.next/
.cache/
.netlify/
*.log
dist/
build/
tmp/
EOF

if [ ! -f '/app/.env' ]; then
    touch /app/.env
fi
if ! grep -q "^IS_PROMPT_STACK=" /app/.env; then
    echo "IS_PROMPT_STACK=true\n" >> /app/.env
fi
set -a
[ -f /app/.env ] && . /app/.env
set +a
""".strip()

_START_NEXT_JS_CMD = f"""
{_SETUP_COMMON_CMD}
cd /app/frontend
npm run dev
""".strip()

_START_ANGULAR_CMD = f"""
{_SETUP_COMMON_CMD}
cd /app/frontend
npm run start -- --host 0.0.0.0 --port 3000
""".strip()


PACKS = [
    StackPack(
        title="Next.js",
        description="A simple Nextjs App. Best for starting from scratch with minimal components.",
        from_registry="ghcr.io/sshh12/prompt-stack-pack-nextjs-vanilla@sha256:293b552ccb5a72ec6d0f87fa85b7be17c68469991d9fcb4989dce98527bee95d",
        sandbox_init_cmd=_SETUP_COMMON_CMD,
        sandbox_start_cmd=_START_NEXT_JS_CMD,
        prompt="""
You are building a Next.js app.

The user chose to use a "vanilla" app so avoid adding any additional dependencies unless they are explicitly asked for.

Already included:
- Next.js v15 (app already created)
- tailwindcss
- `npm install` already run for these
- /app/.env, /app/.git

Style Tips:
- Use inline tailwind classes over custom css
- Use tailwind colors over custom colors
- Assume the user want's a nice look UI out of the box (so add styles as you create components and assume layouts based on what the user is building)
- Remove Next.js boilerplate text from the index page

Structure Tips:
- Always use Next.js app router for new pages, creating /src/app/<page>/page.js
- Always ensure new pages are somehow accessible from the main index page
- Always include "use client" unless otherwise specified
- NEVER modify layout.js and use page.js files for layouts

Code Tips:
- NEVER put a <a> in a <Link> tag (Link already uses a <a> tag)

3rd Party Tips:
- If you need to build a map, use react-leaflet
    1. $ npm install react-leaflet leaflet
    2. `import { MapContainer, TileLayer, useMap } from 'react-leaflet'` (you do not need css imports)
- If you need placeholder images, use https://prompt-stack.sshh.io/api/mocks/images[?orientation=landscape&query=topic] (this will redirect to a rand image)
""".strip(),
        setup_time_seconds=60,
    ),
    StackPack(
        title="Next.js Shadcn",
        description="A Nextjs app with Shadcn UI. Best for building a modern web app with a modern UI.",
        from_registry="ghcr.io/sshh12/prompt-stack-pack-nextjs-shadcn@sha256:69fb8314ae636edd622cc73242a1d4b5e2846de952849daeb99dd72e48040d49",
        sandbox_init_cmd=_SETUP_COMMON_CMD,
        sandbox_start_cmd=_START_NEXT_JS_CMD,
        prompt="""
You are building a Next.js app with Shadcn UI.

The user chose to use a Next.js app with Shadcn UI so avoid adding any additional dependencies unless they are explicitly asked for.

Already included:
- Next.js v15 (app already created)
- lucide-react v0.460
- axios v1.7
- recharts v2.13
- All shadcn components are already installed (import them like `@/components/ui/button`)
- `npm install` already run for these
- /app/.env, /app/.git

Style Tips:
- Use inline tailwind classes over custom css
- Use tailwind colors over custom colors
- Prefer shadcn components as much as possible over custom components
- Assume the user wants a nice looking UI out of the box (so add styles as you create components and assume layouts based on what the user is building)
- Remove Next.js boilerplate text from the index page

Structure Tips:
- Always use Next.js app router for new pages, creating /src/app/<page>/page.js
- Always ensure new pages are somehow accessible from the main index page
- Always include "use client" unless otherwise specified
- NEVER modify layout.js and use page.js files for layouts

Code Tips:
- NEVER put a <a> in a <Link> tag (Link already uses a <a> tag)

3rd Party Tips:
- If you need to build a map, use react-leaflet
    1. $ npm install react-leaflet leaflet
    2. `import { MapContainer, TileLayer, useMap } from 'react-leaflet'` (you do not need css imports)
- If you need placeholder images, use https://sparkstack.app/api/mocks/images[?orientation=landscape&query=topic] (this will redirect to a rand image)
""".strip(),
        setup_time_seconds=60,
    ),
    StackPack(
        title="p5.js",
        description="A simple app with p5.js. Best for generative art, games, and simulations.",
        from_registry="ghcr.io/sshh12/prompt-stack-pack-nextjs-p5@sha256:3271b97e3096c0f344758ca0444910116e8d07da61ac70f43639c96d911f1110",
        sandbox_init_cmd=_SETUP_COMMON_CMD,
        sandbox_start_cmd=_START_NEXT_JS_CMD,
        prompt="""
You are building a p5.js sketch within a Next.js app.

The user ONLY wants to build a p5.js sketch, do not attempt to use any Next.js features or other React features.

Already included:
- Next.js v15 (app already created)
- p5.js v1.11.2
- Addons: p5.sound.min.js, p5.collide2d
- /app/.env, /app/.git

Style Tips:
- Keep your code clean and readable
- Use p5.js best practices

Structure Tips:
- ALL changes and features should be in /app/frontend/public/{sketch,helpers,objects}.js
- Organize "objects" (balls, items, etc) into objects.js
- Organize "utils" (utility functions, etc) into helpers.js
- At all times, sketch.js should include setup() windowResized() and draw() functions
- If the user wants to add a p5.js addon, edit layout.js to add a new <Script> (following existing scripts in that files)

```javascript
// /app/frontend/public/sketch.js
// example sketch.js
... variables ...

function setup() {
  createCanvas(windowWidth, windowHeight);
  ...
}

function windowResized() {
  resizeCanvas(windowWidth, windowHeight);
}

function draw() {
  background(0);
  ...
}
```

```javascript
// /app/frontend/public/objects.js
// example objects.js

class Ball {
  constructor(x, y, size = 30) {
    // ... init code ...
  }

  update() {
    // ... update code ...
  }

  draw() {
    // ... draw code ...
  }
} 
```
""".strip(),
        setup_time_seconds=60,
    ),
    StackPack(
        title="Pixi.js",
        description="A app with Pixi.js. Best for games and animations.",
        from_registry="ghcr.io/sshh12/prompt-stack-pack-nextjs-pixi@sha256:ef2337594f07f1d0da3111640d8988e1416bd4777332e8a6d3ffd54022973c1c",
        sandbox_init_cmd=_SETUP_COMMON_CMD,
        sandbox_start_cmd=_START_NEXT_JS_CMD,
        prompt="""
You are building a Pixi.js app within a Next.js app.

The user ONLY wants to build a Pixi.js app, do not attempt to use any Next.js features or other React features.

Already included:
- Next.js v15 (app already created)
- Pixi.js v8.6.6
- Addons: @pixi/mesh-extras
- /app/.env, /app/.git

Style Tips:
- Keep your code clean and readable
- Use Pixi.js best practices

Structure Tips:
- ALL changes and features should be in /app/frontend/app/src/pixi/*.js
- At all times, /app/frontend/app/src/pixi/app.js should include "new Application()" and "await app.init(...)"

```javascript
// /app/frontend/app/src/pixi/app.js
// example app.js
import { Application, Assets, Graphics, MeshRope, Point } from 'pixi.js';

(async () =>
{
    const app = new Application();
    await app.init({ resizeTo: window });
    document.body.appendChild(app.canvas);

    // ... pixi code ...
})();
```
""".strip(),
        setup_time_seconds=60,
    ),
    StackPack(
        title="Angular",
        description="A simple Angular app. Best for starting from scratch with Angular and minimal components.",
        from_registry="ghcr.io/sshh12/prompt-stack-pack-angular-vanilla@sha256:46a870b62a584712f90749a3adcc9c4496437d2d7130991cee1030eea42bd46c",
        sandbox_init_cmd=_SETUP_COMMON_CMD,
        sandbox_start_cmd=_START_ANGULAR_CMD,
        prompt="""
You are building an Angular app.

The user chose to use a "vanilla" app so avoid adding any additional dependencies unless they are explicitly asked for.

Already included:
- Angular v19 (app already created)
- `npm install` already run for these
- /app/.env, /app/.git

Style Tips:
- Assume the user wants a nice looking UI out of the box (so add styles as you create components and assume layouts based on what the user is building)
- At the start, remove Angular boilerplate text from the index page

Structure Tips:
- Always use Angular's CLI to generate new components, services, etc.
- Always ensure new components and pages are somehow accessible from the main app component
- NEVER modify main.ts and use app.component.ts files for layouts

Code Tips:
- NEVER put a <a> in a <routerLink> tag (routerLink already uses a <a> tag)

3rd Party Tips:
- If you need to build a map, use @angular/google-maps
    1. $ npm install @angular/google-maps
    2. `import { GoogleMapsModule } from '@angular/google-maps'` (you do not need css imports)
- If you need placeholder images, use https://prompt-stack.sshh.io/api/mocks/images[?orientation=landscape&query=topic] (this will redirect to a random image)
""".strip(),
        setup_time_seconds=60,
    ),
]<|MERGE_RESOLUTION|>--- conflicted
+++ resolved
@@ -25,19 +25,14 @@
     cp -r /frontend .; 
 fi
 
-<<<<<<< HEAD
-git config --global user.email 'bot@sparkstack.app'
-git config --global user.name 'Spark Stack Bot'
-=======
 if [ -f /app/frontend/package.json ]; then
     cat /app/frontend/package.json
     ls -l /app/frontend
 fi
 
-git config --global user.email 'bot@prompt-stack.sshh.io'
-git config --global user.name 'Prompt Stack Bot'
+git config --global user.email 'bot@sparkstack.app'
+git config --global user.name 'Spark Stack Bot'
 git config --global init.defaultBranch main
->>>>>>> 0f00aa04
 if [ ! -d ".git" ]; then
     git init
     git config --global init.defaultBranch main
